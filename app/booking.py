--- conflicted
+++ resolved
@@ -2,12 +2,21 @@
 from enum import unique
 from . import db
 
-from .models import TimestampMixin
+
+class TimestampMixin(object):
+    created_at = db.Column(
+        db.DateTime, nullable=False, default=datetime.now(timezone.utc)
+    )
+    updated_at = db.Column(
+        db.DateTime,
+        nullable=False,
+        default=datetime.now(timezone.utc),
+        onupdate=datetime.now(timezone.utc),
+    )
 
 
 class Booking(db.Model, TimestampMixin):
-    __tablename__ = 'bookings'
-
+    # __table
     id = db.Column(db.Integer, primary_key=True, autoincrement=True)
     name = db.Column(db.String(100), nullable=False)
     date_from = db.Column(db.DateTime, nullable=False)
@@ -20,16 +29,6 @@
     teens = db.Column(db.Integer, nullable=True)
     agent = db.Column(db.String(100), nullable=False)
     consultant = db.Column(db.String(100), nullable=False)
-
-    # Add foreign key reference to the user who created the booking
-    user_id = db.Column(db.Integer, db.ForeignKey('users.id'), nullable=False)
-
-    # Define relationship to User model
-<<<<<<< HEAD
-    user = db.relationship('User', backref=db.backref('booking', lazy=True))
-=======
-    user = db.relationship('User', backref=db.backref('bookings', lazy=True))
->>>>>>> 7864c182
 
     @classmethod
     def get_all(cls):
@@ -49,6 +48,4 @@
             "teens": self.teens,
             "agent": self.agent,
             "consultant": self.consultant,
-            "user_id": self.user_id,
-            "created_by": self.user.username if self.user else None
         }