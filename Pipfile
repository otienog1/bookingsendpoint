[[source]]
url = "https://pypi.org/simple"
verify_ssl = true
name = "pypi"

[packages]
flask = "*"
python-dotenv = "*"
flask-sqlalchemy = "*"
flask-cors = "*"
gunicorn = "*"
<<<<<<< HEAD
pyjwt = "*"
flask-migrate = "*"
=======
psycopg2-binary = "*"
>>>>>>> d7a560aa

[dev-packages]

[requires]
python_version = "3.13"<|MERGE_RESOLUTION|>--- conflicted
+++ resolved
@@ -9,12 +9,7 @@
 flask-sqlalchemy = "*"
 flask-cors = "*"
 gunicorn = "*"
-<<<<<<< HEAD
-pyjwt = "*"
-flask-migrate = "*"
-=======
 psycopg2-binary = "*"
->>>>>>> d7a560aa
 
 [dev-packages]
 
